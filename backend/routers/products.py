import json
from fastapi import APIRouter, HTTPException
from typing import Dict, Any
import logging
from services.products.products_service import ProductsService
from services.leadership import LeadershipService
from models.products.product_creation_request_validation_error import (
    ProductCreationRequestValidationError,
)
from models.slack import Slack

logger = logging.getLogger(__name__)
router = APIRouter(prefix="/products", tags=["products"])


@router.post("/create")
async def create_product(
    create_product_request_data: Dict[str, Any],
) -> Dict[str, Any]:
    print("create_product_request_data", json.dumps(create_product_request_data, indent=2))
    return {"success": True, "message": "Product creation request received"}
    # """
    # Create a product - accepts direct product data from GAS

    # Validates the product data structure and types, then creates the product
    # """
    # logger.info("Product creation request received")
    # logger.debug(f"Product data: {json.dumps(create_product_request_data, indent=2)}")

    # # Validate and create ProductCreationRequest instance
    # try:
    #     validated_request = ProductsService.to_product_creation_request(
    #         create_product_request_data
    #     )
    #     logger.info("Product validation passed")
    # except ProductCreationRequestValidationError as e:
    #     logger.warning(f"Product validation failed: {e.get_errors()}")
    #     raise HTTPException(
    #         status_code=422,
    #         detail={
    #             "message": "Product validation failed",
    #             "errors": e.get_errors(),
    #         },
    #     )

    # # Create the product using the validated request object
    # try:
    #     logger.info("🚀 Starting product creation process in router...")
    #     logger.info(
    #         f"📝 Request summary: {validated_request.sportName} - {validated_request.regularSeasonBasicDetails.dayOfPlay} - {validated_request.regularSeasonBasicDetails.division}"
    #     )

    #     result = ProductsService.create_product(validated_request)

    #     logger.info(f"📥 Product creation result: {result.get('success', False)}")
    #     if result.get("success"):
    #         logger.info("🎉 Product creation completed successfully!")
    #     else:
    #         logger.warning(f"⚠️ Product creation failed: {result.get('error')}")

    #     if result["success"]:
    #         logger.info(
    #             f"Product created successfully: {result.get('data', {}).get('product', {}).get('id')}"
    #         )
    #         return result
    #     else:
    #         logger.error(f"Product creation failed: {result.get('message')}")

    #         # Determine appropriate HTTP status code based on the error type
    #         status_code = (
    #             422
    #             if "validation" in result.get("error", "").lower()
    #             or "invalid" in result.get("error", "").lower()
    #             else 500
    #         )

    #         # Build detailed error response
    #         error_detail = {
    #             "message": result.get("message", "Product creation failed"),
    #             "error": result.get("error"),
    #             "step_failed": result.get("step_failed"),
    #         }

    #         # Include additional details if available
    #         if "details" in result:
    #             error_detail["details"] = result["details"]

    #         raise HTTPException(
    #             status_code=status_code,
    #             detail=error_detail,
    #         )

<<<<<<< HEAD
    except HTTPException:
        # Re-raise HTTPExceptions (including our validation errors above)
        raise
    except Exception as e:
        logger.error(f"Unexpected error during product creation: {e}")
        raise HTTPException(
            status_code=500,
            detail={
                "message": "Internal server error during product creation",
                "error": str(e),
                "step_failed": "unexpected_exception",
            },
        )


@router.post("/addLeadershipTags")
async def add_leadership_tags(request: Slack.ProcessLeadershipCSV) -> Dict[str, Any]:
    """
    Add leadership tags by processing CSV data - extracts emails and handles everything
    This endpoint converts CSV data to objects and extracts emails for processing
    """
    try:
        leadership_service = LeadershipService()
        result = leadership_service.process_leadership_csv(
            csv_data=request.csv_data,
            spreadsheet_title=request.spreadsheet_title,
            year=request.year
        )
        return result
    except Exception as e:
        logger.error(f"Error processing leadership CSV: {str(e)}")
        raise HTTPException(status_code=500, detail=f"Failed to process CSV: {str(e)}")


@router.get("/health")
async def health_check():
    """Health check endpoint for the products service"""
    return {"status": "healthy", "service": "products"}
=======
    # except HTTPException:
    #     # Re-raise HTTPExceptions (including our validation errors above)
    #     raise
    # except Exception as e:
    #     logger.error(f"Unexpected error during product creation: {e}")
    #     raise HTTPException(
    #         status_code=500,
    #         detail={
    #             "message": "Internal server error during product creation",
    #             "error": str(e),
    #             "step_failed": "unexpected_exception",
    #         },
    #     )
>>>>>>> 9fc742cf
<|MERGE_RESOLUTION|>--- conflicted
+++ resolved
@@ -3,11 +3,9 @@
 from typing import Dict, Any
 import logging
 from services.products.products_service import ProductsService
-from services.leadership import LeadershipService
 from models.products.product_creation_request_validation_error import (
     ProductCreationRequestValidationError,
 )
-from models.slack import Slack
 
 logger = logging.getLogger(__name__)
 router = APIRouter(prefix="/products", tags=["products"])
@@ -90,57 +88,7 @@
     #             detail=error_detail,
     #         )
 
-<<<<<<< HEAD
-    except HTTPException:
-        # Re-raise HTTPExceptions (including our validation errors above)
-        raise
-    except Exception as e:
-        logger.error(f"Unexpected error during product creation: {e}")
-        raise HTTPException(
-            status_code=500,
-            detail={
-                "message": "Internal server error during product creation",
-                "error": str(e),
-                "step_failed": "unexpected_exception",
-            },
-        )
-
-
-@router.post("/addLeadershipTags")
-async def add_leadership_tags(request: Slack.ProcessLeadershipCSV) -> Dict[str, Any]:
-    """
-    Add leadership tags by processing CSV data - extracts emails and handles everything
-    This endpoint converts CSV data to objects and extracts emails for processing
-    """
-    try:
-        leadership_service = LeadershipService()
-        result = leadership_service.process_leadership_csv(
-            csv_data=request.csv_data,
-            spreadsheet_title=request.spreadsheet_title,
-            year=request.year
-        )
-        return result
-    except Exception as e:
-        logger.error(f"Error processing leadership CSV: {str(e)}")
-        raise HTTPException(status_code=500, detail=f"Failed to process CSV: {str(e)}")
-
-
 @router.get("/health")
 async def health_check():
     """Health check endpoint for the products service"""
-    return {"status": "healthy", "service": "products"}
-=======
-    # except HTTPException:
-    #     # Re-raise HTTPExceptions (including our validation errors above)
-    #     raise
-    # except Exception as e:
-    #     logger.error(f"Unexpected error during product creation: {e}")
-    #     raise HTTPException(
-    #         status_code=500,
-    #         detail={
-    #             "message": "Internal server error during product creation",
-    #             "error": str(e),
-    #             "step_failed": "unexpected_exception",
-    #         },
-    #     )
->>>>>>> 9fc742cf
+    return {"status": "healthy", "service": "products"}