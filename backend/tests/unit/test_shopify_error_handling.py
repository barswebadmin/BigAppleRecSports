#!/usr/bin/env python3
"""
Comprehensive tests for enhanced Shopify error handling logic.
Tests all the new error detection and classification logic added in recent commits.
"""

import os
import sys
import pytest
from unittest.mock import patch
from fastapi.testclient import TestClient

# Add the backend directory to Python path
sys.path.append(
    os.path.dirname(os.path.dirname(os.path.dirname(os.path.abspath(__file__))))
)

from main import app
from services.orders.orders_service import OrdersService
from services.shopify.shopify_service import ShopifyService

client = TestClient(app)


class TestShopifyErrorHandling:
    """Test suite for enhanced Shopify error handling"""

    def setup_method(self):
        """Set up test fixtures"""
        self.test_order_number = "12345"
        self.test_email = "test@example.com"

    def test_shopify_service_handles_401_invalid_token(self):
<<<<<<< HEAD
        """Test ShopifyService properly handles 401 authentication errors"""
        # Force test environment
        with patch.dict(os.environ, {"ENVIRONMENT": "test"}):
            shopify_service = ShopifyService()

            # In test environment, service returns mock data instead of processing HTTP errors
            result = shopify_service._make_shopify_request({"query": "test"})

            assert result is not None
            assert result["data"]["mock"] is True
            assert "Mock response for dev/test environment" in result["data"]["message"]

    def test_shopify_service_handles_404_invalid_store(self):
        """Test ShopifyService properly handles 404 store not found errors"""
        # Force test environment
        with patch.dict(os.environ, {"ENVIRONMENT": "test"}):
            shopify_service = ShopifyService()

            # In test environment, service returns mock data instead of processing HTTP errors
            result = shopify_service._make_shopify_request({"query": "test"})

            assert result is not None
            assert result["data"]["mock"] is True
            assert "Mock response for dev/test environment" in result["data"]["message"]

    def test_shopify_service_handles_500_server_error(self):
        """Test ShopifyService properly handles 5xx server errors"""
        # Force test environment
        with patch.dict(os.environ, {"ENVIRONMENT": "test"}):
            shopify_service = ShopifyService()

            # In test environment, service returns mock data instead of processing HTTP errors
            result = shopify_service._make_shopify_request({"query": "test"})

            assert result is not None
            assert result["data"]["mock"] is True
            assert "Mock response for dev/test environment" in result["data"]["message"]

    def test_shopify_service_handles_connection_error(self):
        """Test ShopifyService properly handles network connection errors"""
        # Force test environment
        with patch.dict(os.environ, {"ENVIRONMENT": "test"}):
            shopify_service = ShopifyService()

            # In test environment, service returns mock data instead of processing HTTP errors
            result = shopify_service._make_shopify_request({"query": "test"})

            assert result is not None
            assert result["data"]["mock"] is True
            assert "Mock response for dev/test environment" in result["data"]["message"]

    def test_shopify_service_handles_timeout_error(self):
        """Test ShopifyService properly handles timeout errors"""
        # Force test environment
        with patch.dict(os.environ, {"ENVIRONMENT": "test"}):
            shopify_service = ShopifyService()

            # In test environment, service returns mock data instead of processing HTTP errors
            result = shopify_service._make_shopify_request({"query": "test"})

            assert result is not None
            assert result["data"]["mock"] is True
            assert "Mock response for dev/test environment" in result["data"]["message"]

    def test_shopify_service_ssl_fallback_with_401_error(self):
        """Test SSL fallback also handles status code errors correctly"""
        # Force test environment
        with patch.dict(os.environ, {"ENVIRONMENT": "test"}):
            shopify_service = ShopifyService()

            # In test environment, service returns mock data instead of processing HTTP errors
            result = shopify_service._make_shopify_request({"query": "test"})

            assert result is not None
            assert result["data"]["mock"] is True
            assert "Mock response for dev/test environment" in result["data"]["message"]
=======
        """Test ShopifyService properly handles authentication errors"""
        # Force real API calls for testing
        with patch.dict(os.environ, {"FORCE_REAL_API": "true"}):
            shopify_service = ShopifyService()

            # Mock Shopify 401 response - bad token returns real 401
            mock_response = Mock()
            mock_response.status_code = 401
            mock_response.text = '{"errors":"[API] Invalid API key or access token (unrecognized login or wrong password)"}'
            mock_response.json.return_value = {
                "errors": "[API] Invalid API key or access token (unrecognized login or wrong password)"
            }

            with patch("requests.post") as mock_post:
                mock_post.return_value = mock_response

                result = shopify_service._make_shopify_request({"query": "test"})

                assert result is not None
                assert result["error"] == "authentication_error"
                assert result["status_code"] == 401
                assert "[API] Invalid API key" in result["shopify_errors"]

    def test_shopify_service_handles_graphql_errors(self):
        """Test ShopifyService properly handles GraphQL errors in 200 response"""
        # Force real API calls for testing
        with patch.dict(os.environ, {"FORCE_REAL_API": "true"}):
            shopify_service = ShopifyService()

            # Mock Shopify 200 response with GraphQL errors - bad query but valid auth/url
            mock_response = Mock()
            mock_response.status_code = 200
            mock_response.text = '{"errors":[{"message":"Field \'nonExistentField\' doesn\'t exist on type \'Product\'","locations":[{"line":3,"column":5}]}]}'
            mock_response.json.return_value = {
                "errors": [
                    {
                        "message": "Field 'nonExistentField' doesn't exist on type 'Product'",
                        "locations": [{"line": 3, "column": 5}],
                    }
                ]
            }

            with patch("requests.post") as mock_post:
                mock_post.return_value = mock_response

                result = shopify_service._make_shopify_request({"query": "test"})

                assert result is not None
                assert "error" in result
                assert result["error"] == [
                    {
                        "message": "Field 'nonExistentField' doesn't exist on type 'Product'",
                        "locations": [{"line": 3, "column": 5}],
                    }
                ]

    def test_shopify_service_handles_404_invalid_store(self):
        """Test ShopifyService properly handles 404 store not found errors"""
        # Force real API calls for testing
        with patch.dict(os.environ, {"FORCE_REAL_API": "true"}):
            shopify_service = ShopifyService()

            # Mock 404 response with Shopify error format
            mock_response = Mock()
            mock_response.status_code = 404
            mock_response.text = '{"errors":"Not Found"}'
            mock_response.json.return_value = {"errors": "Not Found"}

            with patch("requests.post") as mock_post:
                mock_post.return_value = mock_response

                result = shopify_service._make_shopify_request({"query": "test"})

                assert result is not None
                assert result["error"] == "store_not_found"
                assert result["status_code"] == 404
                assert result["shopify_errors"] == "Not Found"

    def test_shopify_service_handles_500_server_error(self):
        """Test ShopifyService properly handles 5xx server errors"""
        # Force real API calls for testing
        with patch.dict(os.environ, {"FORCE_REAL_API": "true"}):
            shopify_service = ShopifyService()

            # Mock 500 response
            mock_response = Mock()
            mock_response.status_code = 500
            mock_response.text = "Internal Server Error"

            with patch("requests.post") as mock_post:
                mock_post.return_value = mock_response

                result = shopify_service._make_shopify_request({"query": "test"})

                assert result is not None
                assert result["error"] == "server_error"
                assert result["status_code"] == 500
                assert "Internal Server Error" in result["message"]

    def test_shopify_service_handles_connection_error(self):
        """Test ShopifyService properly handles network connection errors"""
        # Force real API calls for testing
        with patch.dict(os.environ, {"FORCE_REAL_API": "true"}):
            shopify_service = ShopifyService()

            with patch("requests.post") as mock_post:
                mock_post.side_effect = requests.exceptions.ConnectionError(
                    "Network error"
                )

                result = shopify_service._make_shopify_request({"query": "test"})

                assert result is None  # Connection errors return None

    def test_shopify_service_handles_timeout_error(self):
        """Test ShopifyService properly handles timeout errors"""
        # Force real API calls for testing
        with patch.dict(os.environ, {"FORCE_REAL_API": "true"}):
            shopify_service = ShopifyService()

            with patch("requests.post") as mock_post:
                mock_post.side_effect = requests.exceptions.Timeout("Request timeout")

                result = shopify_service._make_shopify_request({"query": "test"})

                assert result is None  # Timeout errors return None

    def test_shopify_service_ssl_fallback_with_401_error(self):
        """Test SSL fallback also handles status code errors correctly"""
        # Force real API calls for testing
        with patch.dict(os.environ, {"FORCE_REAL_API": "true"}):
            shopify_service = ShopifyService()

            # Mock SSL error on first call, 401 error on fallback
            mock_response = Mock()
            mock_response.status_code = 401
            mock_response.text = '{"errors":"[API] Invalid API key"}'
            mock_response.json.return_value = {"errors": "[API] Invalid API key"}

            with patch("requests.post") as mock_post:
                mock_post.side_effect = [
                    requests.exceptions.SSLError("SSL error"),
                    mock_response,
                ]

                result = shopify_service._make_shopify_request({"query": "test"})

                assert result is not None
                assert result["error"] == "authentication_error"
                assert result["status_code"] == 401
                assert mock_post.call_count == 2
>>>>>>> be2626c8

    def test_orders_service_handles_authentication_error(self):
        """Test OrdersService properly processes authentication errors from Shopify"""
        orders_service = OrdersService()

        # Mock authentication error response from ShopifyService
        auth_error_response = {
            "error": "authentication_error",
            "status_code": 401,
            "shopify_errors": "[API] Invalid API key or access token",
        }

        with patch.object(
            orders_service.shopify_service, "_make_shopify_request"
        ) as mock_request:
            mock_request.return_value = auth_error_response

            result = orders_service.fetch_order_details_by_email_or_order_name(
                order_name=self.test_order_number
            )

            assert result["success"] is False
            assert result["error_type"] == "config_error"
            assert result["status_code"] == 401
            assert "[API] Invalid API key" in result["message"]

    def test_orders_service_handles_store_not_found_error(self):
        """Test OrdersService properly processes store not found errors from Shopify"""
        orders_service = OrdersService()

        # Mock store not found error response from ShopifyService
        store_error_response = {
            "error": "store_not_found",
            "status_code": 404,
            "shopify_errors": "Not Found",
        }

        with patch.object(
            orders_service.shopify_service, "_make_shopify_request"
        ) as mock_request:
            mock_request.return_value = store_error_response

            result = orders_service.fetch_order_details_by_email_or_order_name(
                order_name=self.test_order_number
            )

            assert result["success"] is False
            assert result["error_type"] == "config_error"
            assert result["status_code"] == 404
            assert result["message"] == "Not Found"

    def test_orders_service_handles_server_error(self):
        """Test OrdersService properly processes server errors from Shopify"""
        orders_service = OrdersService()

        # Mock server error response from ShopifyService
        server_error_response = {
            "error": "server_error",
            "status_code": 500,
            "message": "Internal Server Error",
        }

        with patch.object(
            orders_service.shopify_service, "_make_shopify_request"
        ) as mock_request:
            mock_request.return_value = server_error_response

            result = orders_service.fetch_order_details_by_email_or_order_name(
                order_name=self.test_order_number
            )

            assert result["success"] is False
            assert result["error_type"] == "server_error"
            assert "temporarily unavailable" in result["message"]

    def test_orders_service_handles_connection_error(self):
        """Test OrdersService properly processes connection errors (None response)"""
        orders_service = OrdersService()

        with patch.object(
            orders_service.shopify_service, "_make_shopify_request"
        ) as mock_request:
            mock_request.return_value = None  # Connection error

            result = orders_service.fetch_order_details_by_email_or_order_name(
                order_name=self.test_order_number
            )

            assert result["success"] is False
            assert result["error_type"] == "connection_error"
            assert "Unable to connect to Shopify" in result["message"]

    def test_orders_service_order_not_found_empty_response(self):
        """Test OrdersService handles successful response with no orders (order not found)"""
        orders_service = OrdersService()

        # Mock successful response with empty orders
        empty_response = {"data": {"orders": {"edges": []}}}

        with patch.object(
            orders_service.shopify_service, "_make_shopify_request"
        ) as mock_request:
            mock_request.return_value = empty_response

            result = orders_service.fetch_order_details_by_email_or_order_name(
                order_name=self.test_order_number
            )

            assert result["success"] is False
            assert result["error_type"] == "order_not_found"
            assert "No orders found" in result["message"]

    def test_orders_service_order_not_found_missing_structure(self):
        """Test OrdersService handles successful response with missing structure (order not found)"""
        orders_service = OrdersService()

        # Mock successful response with missing orders structure
        malformed_response = {"data": {}}  # Missing 'orders' key

        with patch.object(
            orders_service.shopify_service, "_make_shopify_request"
        ) as mock_request:
            mock_request.return_value = malformed_response

            result = orders_service.fetch_order_details_by_email_or_order_name(
                order_name=self.test_order_number
            )

            assert result["success"] is False
            assert result["error_type"] == "order_not_found"
            assert "No orders found" in result["message"]

    def test_orders_service_order_not_found_no_order_id(self):
        """Test OrdersService handles response with orders but no valid order.id"""
        orders_service = OrdersService()

        # Mock response with order but no ID
        no_id_response = {
            "data": {
                "orders": {
                    "edges": [
                        {
                            "node": {
                                "name": "#12345",
                                # Missing 'id' field
                            }
                        }
                    ]
                }
            }
        }

        with patch.object(
            orders_service.shopify_service, "_make_shopify_request"
        ) as mock_request:
            mock_request.return_value = no_id_response

            result = orders_service.fetch_order_details_by_email_or_order_name(
                order_name=self.test_order_number
            )

            assert result["success"] is False
            assert result["error_type"] == "order_not_found"
            assert "No orders found" in result["message"]

    def test_orders_service_invalid_response_data(self):
        """Test OrdersService handles completely invalid response data as API error"""
        orders_service = OrdersService()

        # Mock response with no 'data' field at all
        invalid_response = {"errors": "Something went wrong"}

        with patch.object(
            orders_service.shopify_service, "_make_shopify_request"
        ) as mock_request:
            mock_request.return_value = invalid_response

            result = orders_service.fetch_order_details_by_email_or_order_name(
                order_name=self.test_order_number
            )

            assert result["success"] is False
            assert result["error_type"] == "api_error"
            assert "Unable to connect to Shopify" in result["message"]


class TestRefundsEndpointErrorHandling:
    """Test error handling in the refunds endpoint"""

    def setup_method(self):
        """Set up test fixtures"""
        self.refund_request = {
            "order_number": "12345",
            "requestor_name": {"first": "Test", "last": "User"},
            "requestor_email": "test@example.com",
            "refund_type": "refund",
            "notes": "",
            "sheet_link": "https://example.com",
            "request_submitted_at": "2025-09-13T00:00:00.000Z",
        }

    @patch("services.orders.OrdersService.fetch_order_details_by_email_or_order_name")
    def test_refunds_endpoint_returns_401_for_auth_error(self, mock_fetch):
        """Test refunds endpoint returns 401 for authentication errors"""
        # Mock authentication error
        mock_fetch.return_value = {
            "success": False,
            "error_type": "config_error",
            "status_code": 401,
            "message": "[API] Invalid API key or access token",
        }

        response = client.post("/refunds/send-to-slack", json=self.refund_request)

        assert response.status_code == 401
        response_data = response.json()
        assert response_data["detail"]["error"] == "shopify_config_error"
        assert "[API] Invalid API key" in response_data["detail"]["errors"]

    @patch("services.orders.OrdersService.fetch_order_details_by_email_or_order_name")
    def test_refunds_endpoint_returns_404_for_store_error(self, mock_fetch):
        """Test refunds endpoint returns 404 for store not found errors"""
        # Mock store not found error
        mock_fetch.return_value = {
            "success": False,
            "error_type": "config_error",
            "status_code": 404,
            "message": "Not Found",
        }

        response = client.post("/refunds/send-to-slack", json=self.refund_request)

        assert response.status_code == 404
        response_data = response.json()
        assert response_data["detail"]["error"] == "shopify_config_error"
        assert response_data["detail"]["errors"] == "Not Found"

    @patch("services.orders.OrdersService.fetch_order_details_by_email_or_order_name")
    def test_refunds_endpoint_returns_503_for_connection_error(self, mock_fetch):
        """Test refunds endpoint returns 503 for connection errors"""
        # Mock connection error
        mock_fetch.return_value = {
            "success": False,
            "error_type": "connection_error",
            "message": "Unable to connect to Shopify. Please try again later.",
        }

        response = client.post("/refunds/send-to-slack", json=self.refund_request)

        assert response.status_code == 503
        response_data = response.json()
        assert response_data["detail"]["error"] == "shopify_connection_error"
        assert "technical issue" in response_data["detail"]["user_message"]

    @patch("services.orders.OrdersService.fetch_order_details_by_email_or_order_name")
    def test_refunds_endpoint_returns_503_for_server_error(self, mock_fetch):
        """Test refunds endpoint returns 503 for server errors"""
        # Mock server error
        mock_fetch.return_value = {
            "success": False,
            "error_type": "server_error",
            "message": "Shopify is temporarily unavailable. Please try again later.",
        }

        response = client.post("/refunds/send-to-slack", json=self.refund_request)

        assert response.status_code == 503
        response_data = response.json()
        assert response_data["detail"]["error"] == "shopify_connection_error"

    @patch("services.slack.slack_service.SlackService.send_refund_request_notification")
    @patch("services.orders.OrdersService.fetch_order_details_by_email_or_order_name")
    def test_refunds_endpoint_returns_406_for_order_not_found(
        self, mock_fetch, mock_slack
    ):
        """Test refunds endpoint returns 406 for legitimate order not found"""
        # Mock order not found (successful Shopify response but no orders)
        mock_fetch.return_value = {
            "success": False,
            "error_type": "order_not_found",
            "message": "No orders found.",
        }

        # Mock successful Slack notification
        mock_slack.return_value = {"success": True}

        response = client.post("/refunds/send-to-slack", json=self.refund_request)

        assert response.status_code == 406
        assert "Order 12345 not found in Shopify" in response.json()["detail"]

        # Verify Slack notification was sent (customer should be emailed)
        mock_slack.assert_called_once()

    @patch("services.orders.OrdersService.fetch_order_details_by_email_or_order_name")
    def test_refunds_endpoint_handles_unexpected_error_type(self, mock_fetch):
        """Test refunds endpoint handles unexpected error types gracefully"""
        # Mock unexpected error type
        mock_fetch.return_value = {
            "success": False,
            "error_type": "unknown_error",
            "message": "Something unexpected happened",
        }

        response = client.post("/refunds/send-to-slack", json=self.refund_request)

        assert response.status_code == 503
        response_data = response.json()
        assert response_data["detail"]["error"] == "shopify_api_error"


class TestShopifyErrorExtractionEdgeCases:
    """Test edge cases in Shopify error message extraction"""

    def test_shopify_service_handles_non_json_error_response(self):
        """Test ShopifyService handles non-JSON error responses"""
<<<<<<< HEAD
        # Force test environment
        with patch.dict(os.environ, {"ENVIRONMENT": "test"}):
            shopify_service = ShopifyService()

            # In test environment, service returns mock data instead of processing HTTP errors
            result = shopify_service._make_shopify_request({"query": "test"})

            assert result is not None
            assert result["data"]["mock"] is True
            assert "Mock response for dev/test environment" in result["data"]["message"]

    def test_shopify_service_handles_json_without_errors_field(self):
        """Test ShopifyService handles JSON response without 'errors' field"""
        # Force test environment
        with patch.dict(os.environ, {"ENVIRONMENT": "test"}):
            shopify_service = ShopifyService()

            # In test environment, service returns mock data instead of processing HTTP errors
            result = shopify_service._make_shopify_request({"query": "test"})

            assert result is not None
            assert result["data"]["mock"] is True
            assert "Mock response for dev/test environment" in result["data"]["message"]
=======
        # Force real API calls for testing
        with patch.dict(os.environ, {"FORCE_REAL_API": "true"}):
            shopify_service = ShopifyService()

            # Mock 401 response with plain text (not JSON)
            mock_response = Mock()
            mock_response.status_code = 401
            mock_response.text = "Unauthorized"
            mock_response.json.side_effect = ValueError("Not JSON")

            with patch("requests.post") as mock_post:
                mock_post.return_value = mock_response

                result = shopify_service._make_shopify_request({"query": "test"})

                assert result is not None
                assert result["error"] == "authentication_error"
                assert result["status_code"] == 401
                assert result["shopify_errors"] == "Unauthorized"  # Falls back to text

    def test_shopify_service_handles_json_without_errors_field(self):
        """Test ShopifyService handles JSON response without 'errors' field"""
        # Force real API calls for testing
        with patch.dict(os.environ, {"FORCE_REAL_API": "true"}):
            shopify_service = ShopifyService()

            # Mock 404 response with JSON but no 'errors' field
            mock_response = Mock()
            mock_response.status_code = 404
            mock_response.text = '{"message":"Not Found"}'
            mock_response.json.return_value = {"message": "Not Found"}

            with patch("requests.post") as mock_post:
                mock_post.return_value = mock_response

                result = shopify_service._make_shopify_request({"query": "test"})

                assert result is not None
                assert result["error"] == "store_not_found"
                assert result["status_code"] == 404
                # Should fall back to response.text when 'errors' field is missing
                assert result["shopify_errors"] == '{"message":"Not Found"}'
>>>>>>> be2626c8


if __name__ == "__main__":
    # Run the tests
    pytest.main([__file__, "-v"])<|MERGE_RESOLUTION|>--- conflicted
+++ resolved
@@ -7,8 +7,9 @@
 import os
 import sys
 import pytest
-from unittest.mock import patch
+from unittest.mock import Mock, patch
 from fastapi.testclient import TestClient
+import requests
 
 # Add the backend directory to Python path
 sys.path.append(
@@ -31,84 +32,6 @@
         self.test_email = "test@example.com"
 
     def test_shopify_service_handles_401_invalid_token(self):
-<<<<<<< HEAD
-        """Test ShopifyService properly handles 401 authentication errors"""
-        # Force test environment
-        with patch.dict(os.environ, {"ENVIRONMENT": "test"}):
-            shopify_service = ShopifyService()
-
-            # In test environment, service returns mock data instead of processing HTTP errors
-            result = shopify_service._make_shopify_request({"query": "test"})
-
-            assert result is not None
-            assert result["data"]["mock"] is True
-            assert "Mock response for dev/test environment" in result["data"]["message"]
-
-    def test_shopify_service_handles_404_invalid_store(self):
-        """Test ShopifyService properly handles 404 store not found errors"""
-        # Force test environment
-        with patch.dict(os.environ, {"ENVIRONMENT": "test"}):
-            shopify_service = ShopifyService()
-
-            # In test environment, service returns mock data instead of processing HTTP errors
-            result = shopify_service._make_shopify_request({"query": "test"})
-
-            assert result is not None
-            assert result["data"]["mock"] is True
-            assert "Mock response for dev/test environment" in result["data"]["message"]
-
-    def test_shopify_service_handles_500_server_error(self):
-        """Test ShopifyService properly handles 5xx server errors"""
-        # Force test environment
-        with patch.dict(os.environ, {"ENVIRONMENT": "test"}):
-            shopify_service = ShopifyService()
-
-            # In test environment, service returns mock data instead of processing HTTP errors
-            result = shopify_service._make_shopify_request({"query": "test"})
-
-            assert result is not None
-            assert result["data"]["mock"] is True
-            assert "Mock response for dev/test environment" in result["data"]["message"]
-
-    def test_shopify_service_handles_connection_error(self):
-        """Test ShopifyService properly handles network connection errors"""
-        # Force test environment
-        with patch.dict(os.environ, {"ENVIRONMENT": "test"}):
-            shopify_service = ShopifyService()
-
-            # In test environment, service returns mock data instead of processing HTTP errors
-            result = shopify_service._make_shopify_request({"query": "test"})
-
-            assert result is not None
-            assert result["data"]["mock"] is True
-            assert "Mock response for dev/test environment" in result["data"]["message"]
-
-    def test_shopify_service_handles_timeout_error(self):
-        """Test ShopifyService properly handles timeout errors"""
-        # Force test environment
-        with patch.dict(os.environ, {"ENVIRONMENT": "test"}):
-            shopify_service = ShopifyService()
-
-            # In test environment, service returns mock data instead of processing HTTP errors
-            result = shopify_service._make_shopify_request({"query": "test"})
-
-            assert result is not None
-            assert result["data"]["mock"] is True
-            assert "Mock response for dev/test environment" in result["data"]["message"]
-
-    def test_shopify_service_ssl_fallback_with_401_error(self):
-        """Test SSL fallback also handles status code errors correctly"""
-        # Force test environment
-        with patch.dict(os.environ, {"ENVIRONMENT": "test"}):
-            shopify_service = ShopifyService()
-
-            # In test environment, service returns mock data instead of processing HTTP errors
-            result = shopify_service._make_shopify_request({"query": "test"})
-
-            assert result is not None
-            assert result["data"]["mock"] is True
-            assert "Mock response for dev/test environment" in result["data"]["message"]
-=======
         """Test ShopifyService properly handles authentication errors"""
         # Force real API calls for testing
         with patch.dict(os.environ, {"FORCE_REAL_API": "true"}):
@@ -260,7 +183,6 @@
                 assert result["error"] == "authentication_error"
                 assert result["status_code"] == 401
                 assert mock_post.call_count == 2
->>>>>>> be2626c8
 
     def test_orders_service_handles_authentication_error(self):
         """Test OrdersService properly processes authentication errors from Shopify"""
@@ -577,31 +499,6 @@
 
     def test_shopify_service_handles_non_json_error_response(self):
         """Test ShopifyService handles non-JSON error responses"""
-<<<<<<< HEAD
-        # Force test environment
-        with patch.dict(os.environ, {"ENVIRONMENT": "test"}):
-            shopify_service = ShopifyService()
-
-            # In test environment, service returns mock data instead of processing HTTP errors
-            result = shopify_service._make_shopify_request({"query": "test"})
-
-            assert result is not None
-            assert result["data"]["mock"] is True
-            assert "Mock response for dev/test environment" in result["data"]["message"]
-
-    def test_shopify_service_handles_json_without_errors_field(self):
-        """Test ShopifyService handles JSON response without 'errors' field"""
-        # Force test environment
-        with patch.dict(os.environ, {"ENVIRONMENT": "test"}):
-            shopify_service = ShopifyService()
-
-            # In test environment, service returns mock data instead of processing HTTP errors
-            result = shopify_service._make_shopify_request({"query": "test"})
-
-            assert result is not None
-            assert result["data"]["mock"] is True
-            assert "Mock response for dev/test environment" in result["data"]["message"]
-=======
         # Force real API calls for testing
         with patch.dict(os.environ, {"FORCE_REAL_API": "true"}):
             shopify_service = ShopifyService()
@@ -644,7 +541,6 @@
                 assert result["status_code"] == 404
                 # Should fall back to response.text when 'errors' field is missing
                 assert result["shopify_errors"] == '{"message":"Not Found"}'
->>>>>>> be2626c8
 
 
 if __name__ == "__main__":
