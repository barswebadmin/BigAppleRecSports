"""
Inventory addition and title change scheduling logic
Handles creating EventBridge schedules for setting products live with inventory and title updates
"""

import boto3  # type: ignore
import json
import os
from datetime import datetime, timedelta
from zoneinfo import ZoneInfo
from typing import Dict, Any


def create_initial_inventory_addition_and_title_change(
    event_body: Dict[str, Any],
) -> Dict[str, Any]:
    """
    Create an EventBridge schedule for adding inventory and updating product title

    Expected event_body structure:
    {
        "actionType": "create-initial-inventory-addition-and-title-change",
        "scheduleName": "auto-set-productId-sportSlug-daySlug-divisionSlug-live",
        "groupName": "set-product-live",
        "productUrl": "https://09fe59-3.myshopify.com/admin/products/123456789",
        "productTitle": "New Product Title",
        "variantGid": "gid://shopify/ProductVariant/123456789",
        "newDatetime": "2024-01-01T10:00:00",
        "note": "...",
        "totalInventory": 64,
        "numberVetSpotsToReleaseAtGoLive": 40
    }

    Note: inventoryToAdd is calculated from numberVetSpotsToReleaseAtGoLive
    """
    print("🚀 Creating scheduled inventory addition and title change")
    print(f"🔍 Event data: {json.dumps(event_body, indent=2)}")

    # Initialize EventBridge Scheduler client
    scheduler_client = boto3.client(
        "scheduler", region_name=os.environ.get("AWS_DEFAULT_REGION", "us-east-1")
    )

    # Extract required fields
    schedule_name = event_body.get("scheduleName")
    group_name = event_body.get("groupName")
    new_datetime = event_body.get("newDatetime")
    product_url = event_body.get("productUrl")
    product_title = event_body.get("productTitle")
    variant_gid = event_body.get("variantGid")
<<<<<<< HEAD

    # Extract inventory fields
    total_inventory = event_body.get("totalInventory")
    number_vet_spots = event_body.get("numberVetSpotsToReleaseAtGoLive")

    # Use numberVetSpotsToReleaseAtGoLive as the inventory to add
    inventory_to_add = number_vet_spots

=======
    inventory_to_add = event_body.get("inventoryToAdd")

    # Extract optional inventory fields
    total_inventory = event_body.get("totalInventory")
    number_vet_spots = event_body.get("numberVetSpotsToReleaseAtGoLive")

>>>>>>> d21692b1
    # Validate required fields
    required_fields = [
        "scheduleName",
        "groupName",
        "newDatetime",
        "productUrl",
        "productTitle",
        "variantGid",
<<<<<<< HEAD
        "numberVetSpotsToReleaseAtGoLive",
=======
        "inventoryToAdd",
>>>>>>> d21692b1
    ]
    missing_fields = [field for field in required_fields if not event_body.get(field)]

    if missing_fields:
        raise ValueError(f"❌ Missing required parameters: {', '.join(missing_fields)}")

    # Validate datetime format and convert timezone
    try:
        utc_dt = datetime.strptime(str(new_datetime), "%Y-%m-%dT%H:%M:%S").replace(
            tzinfo=ZoneInfo("UTC")
        )
        eastern_dt = utc_dt.astimezone(ZoneInfo("America/New_York")) - timedelta(
            minutes=1
        )
        formatted_datetime = eastern_dt.strftime("%Y-%m-%dT%H:%M:%S")
    except ValueError:
        raise ValueError(
            f"❌ Invalid datetime format. Expected YYYY-MM-DDTHH:MM:SS, received: {new_datetime}"
        )

<<<<<<< HEAD
    # Validate inventory amount (numberVetSpotsToReleaseAtGoLive)
    if not isinstance(inventory_to_add, int) or inventory_to_add <= 0:
        raise ValueError(
            "❌ numberVetSpotsToReleaseAtGoLive must be a positive integer"
        )
=======
    # Validate inventory amount
    if not isinstance(inventory_to_add, int) or inventory_to_add <= 0:
        raise ValueError("❌ inventoryToAdd must be a positive integer")
>>>>>>> d21692b1

    # Prepare the input for the setProductLiveByAddingInventory lambda
    lambda_input = {
        "productUrl": product_url,
        "productTitle": product_title,
        "variantGid": variant_gid,
        "inventoryToAdd": inventory_to_add,
        "totalInventory": total_inventory,
        "numberVetSpotsToReleaseAtGoLive": number_vet_spots,
    }

    updated_input = json.dumps(lambda_input)

    print(f"🕐 Scheduling for: {formatted_datetime} (America/New_York)")
    print(
        f"📦 Will add {inventory_to_add} inventory to variant {variant_gid} (using numberVetSpotsToReleaseAtGoLive)"
    )
    print(f"📝 Will update product title to: {product_title}")
    print(f"📊 Total inventory: {total_inventory}")
    print(f"🎖️ Vet spots to release: {number_vet_spots}")

    # Create the EventBridge schedule
    response = scheduler_client.create_schedule(
        Name=schedule_name,
        GroupName=group_name,
        ScheduleExpression=f"at({formatted_datetime})",
        ScheduleExpressionTimezone="America/New_York",
        FlexibleTimeWindow={"Mode": "OFF"},
        Target={
            "Arn": "arn:aws:lambda:us-east-1:084375563770:function:setProductLiveByAddingInventory",
            "RoleArn": "arn:aws:iam::084375563770:role/service-role/Amazon_EventBridge_Scheduler_LAMBDA_3bc414251c",
            "Input": updated_input,
        },
        ActionAfterCompletion="DELETE",
        State="ENABLED",
        Description="Schedule to set product live by adding inventory and updating title",
    )

    print("✅ Created new inventory addition and title change schedule:")
    print(json.dumps(response, indent=2, default=str))

    return {
        "message": f"✅ Schedule '{schedule_name}' created successfully!",
        "new_expression": f"at({formatted_datetime})",
        "lambda_input": lambda_input,
        "aws_response": response,
<<<<<<< HEAD
    }


def create_remaining_inventory_addition_schedule(
    event_body: Dict[str, Any],
) -> Dict[str, Any]:
    """
    Create an EventBridge schedule for adding remaining inventory to live products

    This function targets the addRemainingInventoryToLiveProduct Lambda function
    instead of the setProductLiveByAddingInventory function.

    Expected event_body structure:
    {
        "actionType": "create-initial-inventory-addition-and-title-change",
        "scheduleName": "auto-add-remaining-inventory-{product_id}-{sport}-{day}-{division}",
        "groupName": "add-remaining-inventory-to-live-product",
        "productUrl": "https://09fe59-3.myshopify.com/admin/products/123456789",
        "productTitle": "Product Title",
        "variantGid": "gid://shopify/ProductVariant/123456789",
        "newDatetime": "2024-01-01T10:00:00",
        "note": "newDateTime is in UTC (ET is 4 hours earlier than what this says)",
        "totalInventory": 100,
        "numberVetSpotsToReleaseAtGoLive": 40,
        "inventoryToAdd": 60
    }
    """
    print("🚀 Creating scheduled remaining inventory addition")
    print(f"🔍 Event data: {json.dumps(event_body, indent=2)}")

    # Initialize EventBridge Scheduler client
    scheduler_client = boto3.client(
        "scheduler", region_name=os.environ.get("AWS_DEFAULT_REGION", "us-east-1")
    )

    # Extract required fields
    schedule_name = event_body.get("scheduleName")
    group_name = event_body.get("groupName")
    new_datetime = event_body.get("newDatetime")
    product_url = event_body.get("productUrl")
    product_title = event_body.get("productTitle")
    variant_gid = event_body.get("variantGid")
    inventory_to_add = event_body.get("inventoryToAdd")

    # Validate required fields
    required_fields = [
        "scheduleName",
        "groupName",
        "newDatetime",
        "productUrl",
        "productTitle",
        "variantGid",
        "inventoryToAdd",
    ]

    missing_fields = [field for field in required_fields if not event_body.get(field)]
    if missing_fields:
        raise ValueError(f"❌ Missing required fields: {', '.join(missing_fields)}")

    # Parse and validate datetime
    try:
        # Parse the datetime and add 1 minute buffer
        parsed_dt = datetime.fromisoformat(new_datetime.replace("Z", "+00:00"))
        eastern_dt = parsed_dt.astimezone(ZoneInfo("America/New_York")) + timedelta(
            minutes=1
        )
        formatted_datetime = eastern_dt.strftime("%Y-%m-%dT%H:%M:%S")
    except ValueError:
        raise ValueError(
            f"❌ Invalid datetime format. Expected YYYY-MM-DDTHH:MM:SS, received: {new_datetime}"
        )

    # Validate inventory amount
    if not isinstance(inventory_to_add, int) or inventory_to_add <= 0:
        raise ValueError("❌ inventoryToAdd must be a positive integer")

    # Prepare the input for the addRemainingInventoryToLiveProduct lambda
    lambda_input = {
        "productUrl": product_url,
        "productTitle": product_title,
        "variantGid": variant_gid,
        "inventoryToAdd": inventory_to_add,
    }

    updated_input = json.dumps(lambda_input)

    print(f"🕐 Scheduling for: {formatted_datetime} (America/New_York)")
    print(
        f"📦 Will add {inventory_to_add} remaining inventory to variant {variant_gid}"
    )
    print("🎯 Target Lambda: addRemainingInventoryToLiveProduct")

    # Create the EventBridge schedule
    response = scheduler_client.create_schedule(
        Name=schedule_name,
        GroupName=group_name,
        ScheduleExpression=f"at({formatted_datetime})",
        ScheduleExpressionTimezone="America/New_York",
        FlexibleTimeWindow={"Mode": "OFF"},
        Target={
            "Arn": "arn:aws:lambda:us-east-1:084375563770:function:addRemainingInventoryToLiveProduct",
            "RoleArn": "arn:aws:iam::084375563770:role/service-role/Amazon_EventBridge_Scheduler_LAMBDA_3bc414251c",
            "Input": updated_input,
        },
        ActionAfterCompletion="DELETE",
        State="ENABLED",
        Description="Schedule to add remaining inventory to live product",
    )

    print("✅ Created new remaining inventory addition schedule:")
    print(json.dumps(response, indent=2, default=str))

    return {
        "message": f"✅ Remaining inventory schedule '{schedule_name}' created successfully!",
        "new_expression": f"at({formatted_datetime})",
        "lambda_input": lambda_input,
        "aws_response": response,
=======
>>>>>>> d21692b1
    }<|MERGE_RESOLUTION|>--- conflicted
+++ resolved
@@ -48,7 +48,6 @@
     product_url = event_body.get("productUrl")
     product_title = event_body.get("productTitle")
     variant_gid = event_body.get("variantGid")
-<<<<<<< HEAD
 
     # Extract inventory fields
     total_inventory = event_body.get("totalInventory")
@@ -57,14 +56,6 @@
     # Use numberVetSpotsToReleaseAtGoLive as the inventory to add
     inventory_to_add = number_vet_spots
 
-=======
-    inventory_to_add = event_body.get("inventoryToAdd")
-
-    # Extract optional inventory fields
-    total_inventory = event_body.get("totalInventory")
-    number_vet_spots = event_body.get("numberVetSpotsToReleaseAtGoLive")
-
->>>>>>> d21692b1
     # Validate required fields
     required_fields = [
         "scheduleName",
@@ -73,11 +64,7 @@
         "productUrl",
         "productTitle",
         "variantGid",
-<<<<<<< HEAD
         "numberVetSpotsToReleaseAtGoLive",
-=======
-        "inventoryToAdd",
->>>>>>> d21692b1
     ]
     missing_fields = [field for field in required_fields if not event_body.get(field)]
 
@@ -98,17 +85,11 @@
             f"❌ Invalid datetime format. Expected YYYY-MM-DDTHH:MM:SS, received: {new_datetime}"
         )
 
-<<<<<<< HEAD
     # Validate inventory amount (numberVetSpotsToReleaseAtGoLive)
     if not isinstance(inventory_to_add, int) or inventory_to_add <= 0:
         raise ValueError(
             "❌ numberVetSpotsToReleaseAtGoLive must be a positive integer"
         )
-=======
-    # Validate inventory amount
-    if not isinstance(inventory_to_add, int) or inventory_to_add <= 0:
-        raise ValueError("❌ inventoryToAdd must be a positive integer")
->>>>>>> d21692b1
 
     # Prepare the input for the setProductLiveByAddingInventory lambda
     lambda_input = {
@@ -155,7 +136,6 @@
         "new_expression": f"at({formatted_datetime})",
         "lambda_input": lambda_input,
         "aws_response": response,
-<<<<<<< HEAD
     }
 
 
@@ -218,7 +198,7 @@
     # Parse and validate datetime
     try:
         # Parse the datetime and add 1 minute buffer
-        parsed_dt = datetime.fromisoformat(new_datetime.replace("Z", "+00:00"))
+        parsed_dt = datetime.fromisoformat(str(new_datetime).replace("Z", "+00:00"))
         eastern_dt = parsed_dt.astimezone(ZoneInfo("America/New_York")) + timedelta(
             minutes=1
         )
@@ -273,6 +253,4 @@
         "new_expression": f"at({formatted_datetime})",
         "lambda_input": lambda_input,
         "aws_response": response,
-=======
->>>>>>> d21692b1
     }